--- conflicted
+++ resolved
@@ -27,7 +27,7 @@
     MaxTurnsExceeded,
     ModelBehaviorError,
     OutputGuardrailTripwireTriggered,
-<<<<<<< HEAD
+    RunErrorDetails,
     UserError,
 )
 from .guardrail import (
@@ -35,9 +35,6 @@
     InputGuardrailResult,
     OutputGuardrail,
     OutputGuardrailResult,
-=======
-    RunErrorDetails,
->>>>>>> cfe9099f
 )
 from .handoffs import Handoff, HandoffInputFilter, handoff
 from .items import ItemHelpers, ModelResponse, RunItem, TResponseInputItem
@@ -703,6 +700,19 @@
                             )
                         elif isinstance(turn_result.next_step, NextStepRunAgain):
                             pass
+                    except AgentsException as exc:
+                        streamed_result.is_complete = True
+                        streamed_result._event_queue.put_nowait(QueueCompleteSentinel())
+                        exc.run_data = RunErrorDetails(
+                            input=streamed_result.input,
+                            new_items=streamed_result.new_items,
+                            raw_responses=streamed_result.raw_responses,
+                            last_agent=current_agent,
+                            context_wrapper=context_wrapper,
+                            input_guardrail_results=streamed_result.input_guardrail_results,
+                            output_guardrail_results=streamed_result.output_guardrail_results,
+                        )
+                        raise
                     except Exception as e:
                         if current_span:
                             _error_tracing.attach_error_to_span(
@@ -714,37 +724,7 @@
                             )
                         streamed_result.is_complete = True
                         streamed_result._event_queue.put_nowait(QueueCompleteSentinel())
-<<<<<<< HEAD
                         raise
-=======
-                    elif isinstance(turn_result.next_step, NextStepRunAgain):
-                        pass
-                except AgentsException as exc:
-                    streamed_result.is_complete = True
-                    streamed_result._event_queue.put_nowait(QueueCompleteSentinel())
-                    exc.run_data = RunErrorDetails(
-                        input=streamed_result.input,
-                        new_items=streamed_result.new_items,
-                        raw_responses=streamed_result.raw_responses,
-                        last_agent=current_agent,
-                        context_wrapper=context_wrapper,
-                        input_guardrail_results=streamed_result.input_guardrail_results,
-                        output_guardrail_results=streamed_result.output_guardrail_results,
-                    )
-                    raise
-                except Exception as e:
-                    if current_span:
-                        _error_tracing.attach_error_to_span(
-                            current_span,
-                            SpanError(
-                                message="Error in agent run",
-                                data={"error": str(e)},
-                            ),
-                        )
-                    streamed_result.is_complete = True
-                    streamed_result._event_queue.put_nowait(QueueCompleteSentinel())
-                    raise
->>>>>>> cfe9099f
 
                 streamed_result.is_complete = True
             finally:
